--- conflicted
+++ resolved
@@ -40,17 +40,14 @@
 // and limitations under the License.
 //
 
+using System;
+using System.Collections.Concurrent;
+using System.Collections.Generic;
+using System.Net;
+using System.Net.Http;
+using Couchbase.Lite.Replicator;
 using Couchbase.Lite.Support;
-using System.Net.Http;
-using System.Net;
-using System;
-using Couchbase.Lite.Replicator;
-using System.Collections.Generic;
-using System.Collections.Concurrent;
-using System.IO;
-using System.Threading.Tasks;
 using Couchbase.Lite.Util;
-using System.Runtime.Serialization.Formatters.Binary;
 
 namespace Couchbase.Lite.Support
 {
@@ -58,21 +55,8 @@
 	{
         const string Tag = "CouchbaseLiteHttpClientFactory";
 
-<<<<<<< HEAD
-        public static CouchbaseLiteHttpClientFactory Instance;
-
-        static CouchbaseLiteHttpClientFactory()
-        {
-            Instance = new CouchbaseLiteHttpClientFactory();
-        }
-
-        internal readonly CookieContainer cookieStore;
-        private readonly Object locker = new Object ();
-=======
         private readonly CookieStore cookieStore;
         private readonly Object locker = new Object();
-        private HttpClientHandler handler;
->>>>>>> e17a332d
 
         public CouchbaseLiteHttpClientFactory(CookieStore cookieStore)
         {
@@ -80,35 +64,20 @@
             Headers = new ConcurrentDictionary<string,string>();
         }
 
-        public HttpClient GetHttpClient()
-        {
-            return GetHttpClient(null);
-        }
-
-        public HttpClient GetHttpClient(ICredentials credentials)
+        public HttpClient GetHttpClient(ICredentials credentials = null)
 		{
             // Build a pipeline of HttpMessageHandlers.
             var handler = new HttpClientHandler 
             {
                 CookieContainer = cookieStore,
-<<<<<<< HEAD
                 UseDefaultCredentials = true,
                 UseCookies = true,
                 Credentials = credentials
-=======
-                UseCookies = true,
-                UseDefaultCredentials = true
->>>>>>> e17a332d
             };
 
             // NOTE: Probably could set httpHandler.MaxRequestContentBufferSize to Couchbase Lite 
             // max doc size (~16 MB) plus some overhead.
-<<<<<<< HEAD
-            var authHandler = new DefaultAuthHandler(handler);
-
-=======
-            var authHandler = new DefaultAuthHandler(clientHandler, cookieStore);
->>>>>>> e17a332d
+            var authHandler = new DefaultAuthHandler(handler, cookieStore);
             var client =  new HttpClient(authHandler);
             foreach(var header in Headers)
             {
@@ -120,18 +89,9 @@
             return client;
 		}
 
-<<<<<<< HEAD
-=======
-        public HttpClientHandler HttpHandler {
-            get 
-            {
-                return handler;
-            }
-        }
 
         public IDictionary<string, string> Headers { get; set; }
 
->>>>>>> e17a332d
         public void AddCookies(CookieCollection cookies)
         {
             cookieStore.Add(cookies);
